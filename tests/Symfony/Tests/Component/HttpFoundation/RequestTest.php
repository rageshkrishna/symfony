<?php

/*
 * This file is part of the Symfony package.
 *
 * (c) Fabien Potencier <fabien@symfony.com>
 *
 * For the full copyright and license information, please view the LICENSE
 * file that was distributed with this source code.
 */

namespace Symfony\Tests\Component\HttpFoundation;


use Symfony\Component\HttpFoundation\SessionStorage\ArraySessionStorage;

use Symfony\Component\HttpFoundation\Session;

use Symfony\Component\HttpFoundation\Request;

class RequestTest extends \PHPUnit_Framework_TestCase
{
    public function setUp()
    {
        Request::trustProxyData();
    }

    /**
     * @covers Symfony\Component\HttpFoundation\Request::__construct
     */
    public function testConstructor()
    {
        $this->testInitialize();
    }

    /**
     * @covers Symfony\Component\HttpFoundation\Request::initialize
     */
    public function testInitialize()
    {
        $request = new Request();

        $request->initialize(array('foo' => 'bar'));
        $this->assertEquals('bar', $request->query->get('foo'), '->initialize() takes an array of query parameters as its first argument');

        $request->initialize(array(), array('foo' => 'bar'));
        $this->assertEquals('bar', $request->request->get('foo'), '->initialize() takes an array of request parameters as its second argument');

        $request->initialize(array(), array(), array('foo' => 'bar'));
        $this->assertEquals('bar', $request->attributes->get('foo'), '->initialize() takes an array of attributes as its third argument');

        $request->initialize(array(), array(), array(), array(), array(), array('HTTP_FOO' => 'bar'));
        $this->assertEquals('bar', $request->headers->get('FOO'), '->initialize() takes an array of HTTP headers as its fourth argument');
    }

    /**
     * @covers Symfony\Component\HttpFoundation\Request::create
     */
    public function testCreate()
    {
        $request = Request::create('http://test.com/foo?bar=baz');
        $this->assertEquals('http://test.com/foo?bar=baz', $request->getUri());
        $this->assertEquals('/foo', $request->getPathInfo());
        $this->assertEquals('bar=baz', $request->getQueryString());
        $this->assertEquals(80, $request->getPort());
        $this->assertEquals('test.com', $request->getHttpHost());
        $this->assertFalse($request->isSecure());

        $request = Request::create('https://test.com/foo?bar=baz');
        $this->assertEquals('https://test.com/foo?bar=baz', $request->getUri());
        $this->assertEquals('/foo', $request->getPathInfo());
        $this->assertEquals('bar=baz', $request->getQueryString());
        $this->assertEquals(443, $request->getPort());
        $this->assertEquals('test.com', $request->getHttpHost());
        $this->assertTrue($request->isSecure());

        $request = Request::create('test.com:90/foo');
        $this->assertEquals('http://test.com:90/foo', $request->getUri());
        $this->assertEquals('/foo', $request->getPathInfo());
        $this->assertEquals('test.com', $request->getHost());
        $this->assertEquals('test.com:90', $request->getHttpHost());
        $this->assertEquals(90, $request->getPort());
        $this->assertFalse($request->isSecure());

        $request = Request::create('https://test.com:90/foo');
        $this->assertEquals('https://test.com:90/foo', $request->getUri());
        $this->assertEquals('/foo', $request->getPathInfo());
        $this->assertEquals('test.com', $request->getHost());
        $this->assertEquals('test.com:90', $request->getHttpHost());
        $this->assertEquals(90, $request->getPort());
        $this->assertTrue($request->isSecure());

        $request = Request::create('https://127.0.0.1:90/foo');
        $this->assertEquals('https://127.0.0.1:90/foo', $request->getUri());
        $this->assertEquals('/foo', $request->getPathInfo());
        $this->assertEquals('127.0.0.1', $request->getHost());
        $this->assertEquals('127.0.0.1:90', $request->getHttpHost());
        $this->assertEquals(90, $request->getPort());
        $this->assertTrue($request->isSecure());

        $request = Request::create('https://[::1]:90/foo');
        $this->assertEquals('https://[::1]:90/foo', $request->getUri());
        $this->assertEquals('/foo', $request->getPathInfo());
        $this->assertEquals('[::1]', $request->getHost());
        $this->assertEquals('[::1]:90', $request->getHttpHost());
        $this->assertEquals(90, $request->getPort());
        $this->assertTrue($request->isSecure());

        $json = '{"jsonrpc":"2.0","method":"echo","id":7,"params":["Hello World"]}';
        $request = Request::create('http://example.com/jsonrpc', 'POST', array(), array(), array(), array(), $json);
        $this->assertEquals($json, $request->getContent());
        $this->assertFalse($request->isSecure());

        $request = Request::create('http://test.com');
        $this->assertEquals('http://test.com/', $request->getUri());
        $this->assertEquals('/', $request->getPathInfo());
        $this->assertEquals('', $request->getQueryString());
        $this->assertEquals(80, $request->getPort());
        $this->assertEquals('test.com', $request->getHttpHost());
        $this->assertFalse($request->isSecure());

        $request = Request::create('http://test.com:90/?test=1');
        $this->assertEquals('http://test.com:90/?test=1', $request->getUri());
        $this->assertEquals('/', $request->getPathInfo());
        $this->assertEquals('test=1', $request->getQueryString());
        $this->assertEquals(90, $request->getPort());
        $this->assertEquals('test.com:90', $request->getHttpHost());
        $this->assertFalse($request->isSecure());

        $request = Request::create('http://test:test@test.com');
        $this->assertEquals('http://test:test@test.com/', $request->getUri());
        $this->assertEquals('/', $request->getPathInfo());
        $this->assertEquals('', $request->getQueryString());
        $this->assertEquals(80, $request->getPort());
        $this->assertEquals('test.com', $request->getHttpHost());
        $this->assertEquals('test', $request->getUser());
        $this->assertEquals('test', $request->getPassword());
        $this->assertFalse($request->isSecure());

        $request = Request::create('http://testnopass@test.com');
        $this->assertEquals('http://testnopass@test.com/', $request->getUri());
        $this->assertEquals('/', $request->getPathInfo());
        $this->assertEquals('', $request->getQueryString());
        $this->assertEquals(80, $request->getPort());
        $this->assertEquals('test.com', $request->getHttpHost());
        $this->assertEquals('testnopass', $request->getUser());
        $this->assertNull($request->getPassword());
        $this->assertFalse($request->isSecure());
    }

    /**
     * @covers Symfony\Component\HttpFoundation\Request::duplicate
     */
    public function testDuplicate()
    {
        $request = new Request(array('foo' => 'bar'), array('foo' => 'bar'), array('foo' => 'bar'), array(), array(), array('HTTP_FOO' => 'bar'));
        $dup = $request->duplicate();

        $this->assertEquals($request->query->all(), $dup->query->all(), '->duplicate() duplicates a request an copy the current query parameters');
        $this->assertEquals($request->request->all(), $dup->request->all(), '->duplicate() duplicates a request an copy the current request parameters');
        $this->assertEquals($request->attributes->all(), $dup->attributes->all(), '->duplicate() duplicates a request an copy the current attributes');
        $this->assertEquals($request->headers->all(), $dup->headers->all(), '->duplicate() duplicates a request an copy the current HTTP headers');

        $dup = $request->duplicate(array('foo' => 'foobar'), array('foo' => 'foobar'), array('foo' => 'foobar'), array(), array(), array('HTTP_FOO' => 'foobar'));

        $this->assertEquals(array('foo' => 'foobar'), $dup->query->all(), '->duplicate() overrides the query parameters if provided');
        $this->assertEquals(array('foo' => 'foobar'), $dup->request->all(), '->duplicate() overrides the request parameters if provided');
        $this->assertEquals(array('foo' => 'foobar'), $dup->attributes->all(), '->duplicate() overrides the attributes if provided');
        $this->assertEquals(array('foo' => array('foobar')), $dup->headers->all(), '->duplicate() overrides the HTTP header if provided');
    }

    /**
     * @covers Symfony\Component\HttpFoundation\Request::getFormat
     * @covers Symfony\Component\HttpFoundation\Request::setFormat
     * @dataProvider getFormatToMimeTypeMapProvider
     */
    public function testGetFormatFromMimeType($format, $mimeTypes)
    {
        $request = new Request();
        foreach ($mimeTypes as $mime) {
            $this->assertEquals($format, $request->getFormat($mime));
        }
        $request->setFormat($format, $mimeTypes);
        foreach ($mimeTypes as $mime) {
            $this->assertEquals($format, $request->getFormat($mime));
        }
    }

    /**
     * @covers Symfony\Component\HttpFoundation\Request::getFormat
     */
    public function testGetFormatFromMimeTypeWithParameters()
    {
        $request = new Request();
        $this->assertEquals('json', $request->getFormat('application/json; charset=utf-8'));
    }

    /**
     * @covers Symfony\Component\HttpFoundation\Request::getMimeType
     * @dataProvider getFormatToMimeTypeMapProvider
     */
    public function testGetMimeTypeFromFormat($format, $mimeTypes)
    {
        if (null !== $format) {
            $request = new Request();
            $this->assertEquals($mimeTypes[0], $request->getMimeType($format));
        }
    }

    public function getFormatToMimeTypeMapProvider()
    {
        return array(
            array(null, array(null, 'unexistent-mime-type')),
            array('txt', array('text/plain')),
            array('js', array('application/javascript', 'application/x-javascript', 'text/javascript')),
            array('css', array('text/css')),
            array('json', array('application/json', 'application/x-json')),
            array('xml', array('text/xml', 'application/xml', 'application/x-xml')),
            array('rdf', array('application/rdf+xml')),
            array('atom',array('application/atom+xml')),
        );
    }

    /**
     * @covers Symfony\Component\HttpFoundation\Request::getUri
     */
    public function testGetUri()
    {
        $server = array();

        // Standard Request on non default PORT
        // http://hostname:8080/index.php/path/info?query=string

        $server['HTTP_HOST'] = 'hostname:8080';
        $server['SERVER_NAME'] = 'servername';
        $server['SERVER_PORT'] = '8080';

        $server['QUERY_STRING'] = 'query=string';
        $server['REQUEST_URI'] = '/index.php/path/info?query=string';
        $server['SCRIPT_NAME'] = '/index.php';
        $server['PATH_INFO'] = '/path/info';
        $server['PATH_TRANSLATED'] = 'redirect:/index.php/path/info';
        $server['PHP_SELF'] = '/index_dev.php/path/info';
        $server['SCRIPT_FILENAME'] = '/some/where/index.php';

        $request = new Request();

        $request->initialize(array(), array(), array(), array(), array(), $server);

        $this->assertEquals('http://hostname:8080/index.php/path/info?query=string', $request->getUri(), '->getUri() with non default port');

        // Use std port number
        $server['HTTP_HOST'] = 'hostname';
        $server['SERVER_NAME'] = 'servername';
        $server['SERVER_PORT'] = '80';

        $request->initialize(array(), array(), array(), array(), array(), $server);

        $this->assertEquals('http://hostname/index.php/path/info?query=string', $request->getUri(), '->getUri() with default port');

        // Without HOST HEADER
        unset($server['HTTP_HOST']);
        $server['SERVER_NAME'] = 'servername';
        $server['SERVER_PORT'] = '80';

        $request->initialize(array(), array(), array(), array(), array(), $server);

        $this->assertEquals('http://servername/index.php/path/info?query=string', $request->getUri(), '->getUri() with default port without HOST_HEADER');

        // Request with URL REWRITING (hide index.php)
        //   RewriteCond %{REQUEST_FILENAME} !-f
        //   RewriteRule ^(.*)$ index.php [QSA,L]
        // http://hostname:8080/path/info?query=string
        $server = array();
        $server['HTTP_HOST'] = 'hostname:8080';
        $server['SERVER_NAME'] = 'servername';
        $server['SERVER_PORT'] = '8080';

        $server['REDIRECT_QUERY_STRING'] = 'query=string';
        $server['REDIRECT_URL'] = '/path/info';
        $server['SCRIPT_NAME'] = '/index.php';
        $server['QUERY_STRING'] = 'query=string';
        $server['REQUEST_URI'] = '/path/info?toto=test&1=1';
        $server['SCRIPT_NAME'] = '/index.php';
        $server['PHP_SELF'] = '/index.php';
        $server['SCRIPT_FILENAME'] = '/some/where/index.php';

        $request->initialize(array(), array(), array(), array(), array(), $server);
        $this->assertEquals('http://hostname:8080/path/info?query=string', $request->getUri(), '->getUri() with rewrite');

        // Use std port number
        //  http://hostname/path/info?query=string
        $server['HTTP_HOST'] = 'hostname';
        $server['SERVER_NAME'] = 'servername';
        $server['SERVER_PORT'] = '80';

        $request->initialize(array(), array(), array(), array(), array(), $server);

        $this->assertEquals('http://hostname/path/info?query=string', $request->getUri(), '->getUri() with rewrite and default port');

        // Without HOST HEADER
        unset($server['HTTP_HOST']);
        $server['SERVER_NAME'] = 'servername';
        $server['SERVER_PORT'] = '80';

        $request->initialize(array(), array(), array(), array(), array(), $server);

        $this->assertEquals('http://servername/path/info?query=string', $request->getUri(), '->getUri() with rewrite, default port without HOST_HEADER');
   }

    /**
     * @covers Symfony\Component\HttpFoundation\Request::getUriForPath
     */
    public function testGetUriForPath()
    {
        $request = Request::create('http://test.com/foo?bar=baz');
        $this->assertEquals('http://test.com/some/path', $request->getUriForPath('/some/path'));

        $request = Request::create('http://test.com:90/foo?bar=baz');
        $this->assertEquals('http://test.com:90/some/path', $request->getUriForPath('/some/path'));

        $request = Request::create('https://test.com/foo?bar=baz');
        $this->assertEquals('https://test.com/some/path', $request->getUriForPath('/some/path'));

        $request = Request::create('https://test.com:90/foo?bar=baz');
        $this->assertEquals('https://test.com:90/some/path', $request->getUriForPath('/some/path'));

        $server = array();

        // Standard Request on non default PORT
        // http://hostname:8080/index.php/path/info?query=string

        $server['HTTP_HOST'] = 'hostname:8080';
        $server['SERVER_NAME'] = 'servername';
        $server['SERVER_PORT'] = '8080';

        $server['QUERY_STRING'] = 'query=string';
        $server['REQUEST_URI'] = '/index.php/path/info?query=string';
        $server['SCRIPT_NAME'] = '/index.php';
        $server['PATH_INFO'] = '/path/info';
        $server['PATH_TRANSLATED'] = 'redirect:/index.php/path/info';
        $server['PHP_SELF'] = '/index_dev.php/path/info';
        $server['SCRIPT_FILENAME'] = '/some/where/index.php';

        $request = new Request();

        $request->initialize(array(), array(), array(), array(), array(),$server);

        $this->assertEquals('http://hostname:8080/index.php/some/path', $request->getUriForPath('/some/path'), '->getUriForPath() with non default port');

        // Use std port number
        $server['HTTP_HOST'] = 'hostname';
        $server['SERVER_NAME'] = 'servername';
        $server['SERVER_PORT'] = '80';

        $request->initialize(array(), array(), array(), array(), array(), $server);

        $this->assertEquals('http://hostname/index.php/some/path', $request->getUriForPath('/some/path'), '->getUriForPath() with default port');

        // Without HOST HEADER
        unset($server['HTTP_HOST']);
        $server['SERVER_NAME'] = 'servername';
        $server['SERVER_PORT'] = '80';

        $request->initialize(array(), array(), array(), array(), array(), $server);

        $this->assertEquals('http://servername/index.php/some/path', $request->getUriForPath('/some/path'), '->getUriForPath() with default port without HOST_HEADER');

        // Request with URL REWRITING (hide index.php)
        //   RewriteCond %{REQUEST_FILENAME} !-f
        //   RewriteRule ^(.*)$ index.php [QSA,L]
        // http://hostname:8080/path/info?query=string
        $server = array();
        $server['HTTP_HOST'] = 'hostname:8080';
        $server['SERVER_NAME'] = 'servername';
        $server['SERVER_PORT'] = '8080';

        $server['REDIRECT_QUERY_STRING'] = 'query=string';
        $server['REDIRECT_URL'] = '/path/info';
        $server['SCRIPT_NAME'] = '/index.php';
        $server['QUERY_STRING'] = 'query=string';
        $server['REQUEST_URI'] = '/path/info?toto=test&1=1';
        $server['SCRIPT_NAME'] = '/index.php';
        $server['PHP_SELF'] = '/index.php';
        $server['SCRIPT_FILENAME'] = '/some/where/index.php';

        $request->initialize(array(), array(), array(), array(), array(), $server);
        $this->assertEquals('http://hostname:8080/some/path', $request->getUriForPath('/some/path'), '->getUri() with rewrite');

        // Use std port number
        //  http://hostname/path/info?query=string
        $server['HTTP_HOST'] = 'hostname';
        $server['SERVER_NAME'] = 'servername';
        $server['SERVER_PORT'] = '80';

        $request->initialize(array(), array(), array(), array(), array(), $server);

        $this->assertEquals('http://hostname/some/path', $request->getUriForPath('/some/path'), '->getUriForPath() with rewrite and default port');

        // Without HOST HEADER
        unset($server['HTTP_HOST']);
        $server['SERVER_NAME'] = 'servername';
        $server['SERVER_PORT'] = '80';

        $request->initialize(array(), array(), array(), array(), array(), $server);

        $this->assertEquals('http://servername/some/path', $request->getUriForPath('/some/path'), '->getUriForPath() with rewrite, default port without HOST_HEADER');
        $this->assertEquals('servername', $request->getHttpHost());
    }

    /**
     * @covers Symfony\Component\HttpFoundation\Request::getQueryString
     */
    public function testGetQueryString()
    {
        $request = new Request();

        $request->server->set('QUERY_STRING', 'foo');
        $this->assertEquals('foo', $request->getQueryString(), '->getQueryString() works with valueless parameters');

        $request->server->set('QUERY_STRING', 'foo=');
        $this->assertEquals('foo=', $request->getQueryString(), '->getQueryString() includes a dangling equal sign');

        $request->server->set('QUERY_STRING', 'bar=&foo=bar');
        $this->assertEquals('bar=&foo=bar', $request->getQueryString(), '->getQueryString() works when empty parameters');

        $request->server->set('QUERY_STRING', 'foo=bar&bar=');
        $this->assertEquals('bar=&foo=bar', $request->getQueryString(), '->getQueryString() sorts keys alphabetically');

        $request->server->set('QUERY_STRING', 'him=John%20Doe&her=Jane+Doe');
        $this->assertEquals('her=Jane%2BDoe&him=John%20Doe', $request->getQueryString(), '->getQueryString() normalizes encoding');

        $request->server->set('QUERY_STRING', 'foo[]=1&foo[]=2');
        $this->assertEquals('foo%5B%5D=1&foo%5B%5D=2', $request->getQueryString(), '->getQueryString() allows array notation');

        $request->server->set('QUERY_STRING', 'foo=1&foo=2');
        $this->assertEquals('foo=1&foo=2', $request->getQueryString(), '->getQueryString() allows repeated parameters');
    }

    /**
     * @covers Symfony\Component\HttpFoundation\Request::getHost
     */
    public function testGetHost()
    {
        $request = new Request();

        $request->initialize(array('foo' => 'bar'));
        $this->assertEquals('', $request->getHost(), '->getHost() return empty string if not initialized');

        $request->initialize(array(), array(), array(), array(), array(), array('HTTP_HOST' => 'www.exemple.com'));
        $this->assertEquals('www.exemple.com', $request->getHost(), '->getHost() from Host Header');

        // Host header with port number.
        $request->initialize(array(), array(), array(), array(), array(), array('HTTP_HOST' => 'www.exemple.com:8080'));
        $this->assertEquals('www.exemple.com', $request->getHost(), '->getHost() from Host Header with port number');

        // Server values.
        $request->initialize(array(), array(), array(), array(), array(), array('SERVER_NAME' => 'www.exemple.com'));
        $this->assertEquals('www.exemple.com', $request->getHost(), '->getHost() from server name');

        // X_FORWARDED_HOST.
        $request->initialize(array(), array(), array(), array(), array(), array('HTTP_X_FORWARDED_HOST' => 'www.exemple.com'));
        $this->assertEquals('www.exemple.com', $request->getHost(), '->getHost() from X_FORWARDED_HOST');

        // X_FORWARDED_HOST
        $request->initialize(array(), array(), array(), array(), array(), array('HTTP_X_FORWARDED_HOST' => 'www.exemple.com, www.second.com'));
        $this->assertEquals('www.second.com', $request->getHost(), '->getHost() value from X_FORWARDED_HOST use last value');

        // X_FORWARDED_HOST with port number
        $request->initialize(array(), array(), array(), array(), array(), array('HTTP_X_FORWARDED_HOST' => 'www.exemple.com, www.second.com:8080'));
        $this->assertEquals('www.second.com', $request->getHost(), '->getHost() value from X_FORWARDED_HOST with port number');

        $request->initialize(array(), array(), array(), array(), array(), array('HTTP_HOST' => 'www.exemple.com', 'HTTP_X_FORWARDED_HOST' => 'www.forward.com'));
        $this->assertEquals('www.forward.com', $request->getHost(), '->getHost() value from X_FORWARDED_HOST has priority over Host');

        $request->initialize(array(), array(), array(), array(), array(), array('SERVER_NAME' => 'www.exemple.com', 'HTTP_X_FORWARDED_HOST' => 'www.forward.com'));
        $this->assertEquals('www.forward.com', $request->getHost(), '->getHost() value from X_FORWARDED_HOST has priority over SERVER_NAME ');

        $request->initialize(array(), array(), array(), array(), array(), array('SERVER_NAME' => 'www.exemple.com', 'HTTP_HOST' => 'www.host.com'));
        $this->assertEquals('www.host.com', $request->getHost(), '->getHost() value from Host header has priority over SERVER_NAME ');
    }

    /**
     * @covers Symfony\Component\HttpFoundation\Request::setMethod
     * @covers Symfony\Component\HttpFoundation\Request::getMethod
     */
    public function testGetSetMethod()
    {
        $request = new Request();

        $this->assertEquals('GET', $request->getMethod(), '->getMethod() returns GET if no method is defined');

        $request->setMethod('get');
        $this->assertEquals('GET', $request->getMethod(), '->getMethod() returns an uppercased string');

        $request->setMethod('PURGE');
        $this->assertEquals('PURGE', $request->getMethod(), '->getMethod() returns the method even if it is not a standard one');

        $request->setMethod('POST');
        $this->assertEquals('POST', $request->getMethod(), '->getMethod() returns the method POST if no _method is defined');

        $request->setMethod('POST');
        $request->request->set('_method', 'purge');
        $this->assertEquals('PURGE', $request->getMethod(), '->getMethod() returns the method from _method if defined and POST');

        $request->setMethod('POST');
        $request->headers->set('X-HTTP-METHOD-OVERRIDE', 'delete');
        $this->assertEquals('DELETE', $request->getMethod(), '->getMethod() returns the method from X-HTTP-Method-Override even though _method is set if defined and POST');

        $request = new Request();
        $request->setMethod('POST');
        $request->headers->set('X-HTTP-METHOD-OVERRIDE', 'delete');
        $this->assertEquals('DELETE', $request->getMethod(), '->getMethod() returns the method from X-HTTP-Method-Override if defined and POST');
    }

    /**
     * @dataProvider testGetClientIpProvider
     */
    public function testGetClientIp($expected, $proxy, $remoteAddr, $httpClientIp, $httpForwardedFor)
    {
        $request = new Request;
        $this->assertEquals('', $request->getClientIp());
        $this->assertEquals('', $request->getClientIp(true));

        $server = array('REMOTE_ADDR' => $remoteAddr);
        if (null !== $httpClientIp) {
            $server['HTTP_CLIENT_IP'] = $httpClientIp;
        }
        if (null !== $httpForwardedFor) {
            $server['HTTP_X_FORWARDED_FOR'] = $httpForwardedFor;
        }

        $request->initialize(array(), array(), array(), array(), array(), $server);
        $this->assertEquals($expected, $request->getClientIp($proxy));
    }

    public function testGetClientIpProvider()
    {
        return array(
            array('88.88.88.88', false, '88.88.88.88', null, null),
            array('127.0.0.1', false, '127.0.0.1', '88.88.88.88', null),
            array('88.88.88.88', true, '127.0.0.1', '88.88.88.88', null),
            array('127.0.0.1', false, '127.0.0.1', null, '88.88.88.88'),
            array('88.88.88.88', true, '127.0.0.1', null, '88.88.88.88'),
            array('::1', false, '::1', null, null),
            array('2620:0:1cfe:face:b00c::3', true, '::1', '2620:0:1cfe:face:b00c::3', null),
            array('2620:0:1cfe:face:b00c::3', true, '::1', null, '2620:0:1cfe:face:b00c::3, ::1'),
            array('88.88.88.88', true, '123.45.67.89', null, '88.88.88.88, 87.65.43.21, 127.0.0.1'),
        );
    }

    public function testGetContentWorksTwiceInDefaultMode()
    {
        $req = new Request;
        $this->assertEquals('', $req->getContent());
        $this->assertEquals('', $req->getContent());
    }

    public function testGetContentReturnsResource()
    {
        $req = new Request;
        $retval = $req->getContent(true);
        $this->assertInternalType('resource', $retval);
        $this->assertEquals("", fread($retval, 1));
        $this->assertTrue(feof($retval));
    }

    /**
     * @expectedException LogicException
     * @dataProvider getContentCantBeCalledTwiceWithResourcesProvider
     */
    public function testGetContentCantBeCalledTwiceWithResources($first, $second)
    {
        $req = new Request;
        $req->getContent($first);
        $req->getContent($second);
    }

    public function getContentCantBeCalledTwiceWithResourcesProvider()
    {
        return array(
            'Resource then fetch' => array(true, false),
            'Resource then resource' => array(true, true),
            'Fetch then resource' => array(false, true),
        );
    }

    public function testCreateFromGlobals()
    {
        $_GET['foo1']    = 'bar1';
        $_POST['foo2']   = 'bar2';
        $_COOKIE['foo3'] = 'bar3';
        $_FILES['foo4']  = array('bar4');
        $_SERVER['foo5'] = 'bar5';

        $request = Request::createFromGlobals();
        $this->assertEquals('bar1', $request->query->get('foo1'), '::fromGlobals() uses values from $_GET');
        $this->assertEquals('bar2', $request->request->get('foo2'), '::fromGlobals() uses values from $_POST');
        $this->assertEquals('bar3', $request->cookies->get('foo3'), '::fromGlobals() uses values from $_COOKIE');
        $this->assertEquals(array('bar4'), $request->files->get('foo4'), '::fromGlobals() uses values from $_FILES');
        $this->assertEquals('bar5', $request->server->get('foo5'), '::fromGlobals() uses values from $_SERVER');

        unset($_GET['foo1'], $_POST['foo2'], $_COOKIE['foo3'], $_FILES['foo4'], $_SERVER['foo5']);

        $_SERVER['REQUEST_METHOD'] = 'PUT';
        $_SERVER['CONTENT_TYPE'] = 'application/x-www-form-urlencoded';
        $request = RequestContentProxy::createFromGlobals();
        $this->assertEquals('PUT', $request->getMethod());
        $this->assertEquals('mycontent', $request->request->get('content'));

        unset($_SERVER['REQUEST_METHOD'], $_SERVER['CONTENT_TYPE']);

        $_POST['_method']   = 'PUT';
        $_POST['foo6']      = 'bar6';
        $_SERVER['REQUEST_METHOD'] = 'POST';
        $request = Request::createFromGlobals();
        $this->assertEquals('PUT', $request->getMethod());
        $this->assertEquals('bar6', $request->request->get('foo6'));

        unset($_POST['_method'], $_POST['foo6'], $_SERVER['REQUEST_METHOD']);
    }

    public function testOverrideGlobals()
    {
        $request = new Request();
        $request->initialize(array('foo' => 'bar'));

        // as the Request::overrideGlobals really work, it erase $_SERVER, so we must backup it
        $server = $_SERVER;

        $request->overrideGlobals();

        $this->assertEquals(array('foo' => 'bar'), $_GET);

        $request->initialize(array(), array('foo' => 'bar'));
        $request->overrideGlobals();

        $this->assertEquals(array('foo' => 'bar'), $_POST);

        $this->assertArrayNotHasKey('HTTP_X_FORWARDED_PROTO', $_SERVER);

        $request->headers->set('X_FORWARDED_PROTO', 'https');

        $this->assertTrue($request->isSecure());

        $request->overrideGlobals();

        $this->assertArrayHasKey('HTTP_X_FORWARDED_PROTO', $_SERVER);

        // restore initial $_SERVER array
        $_SERVER = $server;
    }

    public function testGetScriptName()
    {
        $request = new Request();
        $this->assertEquals('', $request->getScriptName());

        $server = array();
        $server['SCRIPT_NAME'] = '/index.php';

        $request->initialize(array(), array(), array(), array(), array(), $server);

        $this->assertEquals('/index.php', $request->getScriptName());

        $server = array();
        $server['ORIG_SCRIPT_NAME'] = '/frontend.php';
        $request->initialize(array(), array(), array(), array(), array(), $server);

        $this->assertEquals('/frontend.php', $request->getScriptName());

        $server = array();
        $server['SCRIPT_NAME'] = '/index.php';
        $server['ORIG_SCRIPT_NAME'] = '/frontend.php';
        $request->initialize(array(), array(), array(), array(), array(), $server);

        $this->assertEquals('/index.php', $request->getScriptName());
    }

    public function testGetBasePath()
    {
        $request = new Request();
        $this->assertEquals('', $request->getBasePath());

        $server = array();
        $server['SCRIPT_FILENAME'] = '/some/where/index.php';
        $request->initialize(array(), array(), array(), array(), array(), $server);
        $this->assertEquals('', $request->getBasePath());

        $server = array();
        $server['SCRIPT_FILENAME'] = '/some/where/index.php';
        $server['SCRIPT_NAME'] = '/index.php';
        $request->initialize(array(), array(), array(), array(), array(), $server);

        $this->assertEquals('', $request->getBasePath());

        $server = array();
        $server['SCRIPT_FILENAME'] = '/some/where/index.php';
        $server['PHP_SELF'] = '/index.php';
        $request->initialize(array(), array(), array(), array(), array(), $server);

        $this->assertEquals('', $request->getBasePath());

        $server = array();
        $server['SCRIPT_FILENAME'] = '/some/where/index.php';
        $server['ORIG_SCRIPT_NAME'] = '/index.php';
        $request->initialize(array(), array(), array(), array(), array(), $server);

        $this->assertEquals('', $request->getBasePath());
    }

    public function testGetPathInfo()
    {
        $request = new Request();
        $this->assertEquals('/', $request->getPathInfo());

        $server = array();
        $server['REQUEST_URI'] = '/path/info';
        $request->initialize(array(), array(), array(), array(), array(), $server);

        $this->assertEquals('/path/info', $request->getPathInfo());

        $server = array();
        $server['REQUEST_URI'] = '/path test/info';
        $request->initialize(array(), array(), array(), array(), array(), $server);

        $this->assertEquals('/path test/info', $request->getPathInfo());

        $server = array();
        $server['REQUEST_URI'] = '/path%20test/info';
        $request->initialize(array(), array(), array(), array(), array(), $server);

        $this->assertEquals('/path test/info', $request->getPathInfo());

    }

    public function testGetPreferredLanguage()
    {
        $request = new Request();
        $this->assertNull($request->getPreferredLanguage());
        $this->assertNull($request->getPreferredLanguage(array()));
        $this->assertEquals('fr', $request->getPreferredLanguage(array('fr')));
        $this->assertEquals('fr', $request->getPreferredLanguage(array('fr', 'en')));
        $this->assertEquals('en', $request->getPreferredLanguage(array('en', 'fr')));
        $this->assertEquals('fr-ch', $request->getPreferredLanguage(array('fr-ch', 'fr-fr')));

        $request = new Request();
        $request->headers->set('Accept-language', 'zh, en-us; q=0.8, en; q=0.6');
        $this->assertEquals('en', $request->getPreferredLanguage(array('en', 'en-us')));

        $request = new Request();
        $request->headers->set('Accept-language', 'zh, en-us; q=0.8, en; q=0.6');
        $this->assertEquals('en', $request->getPreferredLanguage(array('fr', 'en')));
    }

    public function testIsXmlHttpRequest()
    {
        $request = new Request();
        $this->assertFalse($request->isXmlHttpRequest());

        $request->headers->set('X-Requested-With', 'XMLHttpRequest');
        $this->assertTrue($request->isXmlHttpRequest());

        $request->headers->remove('X-Requested-With');
        $this->assertFalse($request->isXmlHttpRequest());
    }

    public function testGetCharsets()
    {
        $request = new Request();
        $this->assertEquals(array(), $request->getCharsets());
        $request->headers->set('Accept-Charset', 'ISO-8859-1, US-ASCII, UTF-8; q=0.8, ISO-10646-UCS-2; q=0.6');
        $this->assertEquals(array(), $request->getCharsets()); // testing caching

        $request = new Request();
        $request->headers->set('Accept-Charset', 'ISO-8859-1, US-ASCII, UTF-8; q=0.8, ISO-10646-UCS-2; q=0.6');
        $this->assertEquals(array('ISO-8859-1', 'US-ASCII', 'UTF-8', 'ISO-10646-UCS-2'), $request->getCharsets());

        $request = new Request();
        $request->headers->set('Accept-Charset', 'ISO-8859-1,utf-8;q=0.7,*;q=0.7');
        $this->assertEquals(array('ISO-8859-1', '*', 'utf-8'), $request->getCharsets());
    }

    public function testGetAcceptableContentTypes()
    {
        $request = new Request();
        $this->assertEquals(array(), $request->getAcceptableContentTypes());
        $request->headers->set('Accept', 'application/vnd.wap.wmlscriptc, text/vnd.wap.wml, application/vnd.wap.xhtml+xml, application/xhtml+xml, text/html, multipart/mixed, */*');
        $this->assertEquals(array(), $request->getAcceptableContentTypes()); // testing caching

        $request = new Request();
        $request->headers->set('Accept', 'application/vnd.wap.wmlscriptc, text/vnd.wap.wml, application/vnd.wap.xhtml+xml, application/xhtml+xml, text/html, multipart/mixed, */*');
        $this->assertEquals(array('multipart/mixed', '*/*', 'text/html', 'application/xhtml+xml', 'text/vnd.wap.wml', 'application/vnd.wap.xhtml+xml', 'application/vnd.wap.wmlscriptc'), $request->getAcceptableContentTypes());
    }

    public function testGetLanguages()
    {
        $request = new Request();
        $this->assertEquals(array(), $request->getLanguages());

        $request = new Request();
        $request->headers->set('Accept-language', 'zh, en-us; q=0.8, en; q=0.6');
        $this->assertEquals(array('zh', 'en_US', 'en'), $request->getLanguages());
        $this->assertEquals(array('zh', 'en_US', 'en'), $request->getLanguages());

        $request = new Request();
        $request->headers->set('Accept-language', 'zh, i-cherokee; q=0.6');
        $this->assertEquals(array('zh', 'cherokee'), $request->getLanguages());
    }

    public function testGetRequestFormat()
    {
        $request = new Request();
        $this->assertEquals('html', $request->getRequestFormat());

        $request = new Request();
        $this->assertNull($request->getRequestFormat(null));

        $request = new Request();
<<<<<<< HEAD
        $this->assertNull($request->setRequestFormat('foo'));
=======
        $request->setRequestFormat('foo');
>>>>>>> 40053bca
        $this->assertEquals('foo', $request->getRequestFormat(null));
    }

    public function testForwardedSecure()
    {
        $request = new Request();
        $request->headers->set('X-Forwarded-Proto', 'https');
        $request->headers->set('X-Forwarded-Port', 443);

        $this->assertTrue($request->isSecure());
        $this->assertEquals(443, $request->getPort());
    }

    public function testHasSession()
    {
        $request = new Request;

        $this->assertFalse($request->hasSession());
        $request->setSession(new Session(new ArraySessionStorage()));
        $this->assertTrue($request->hasSession());
    }

    public function testHasPreviousSession()
    {
        $request = new Request;

        $this->assertFalse($request->hasPreviousSession());
        $request->cookies->set(session_name(), 'foo');
        $this->assertFalse($request->hasPreviousSession());
        $request->setSession(new Session(new ArraySessionStorage()));
        $this->assertTrue($request->hasPreviousSession());
    }

    public function testToString()
    {
        $request = new Request();

        $request->headers->set('Accept-language', 'zh, en-us; q=0.8, en; q=0.6');

        $this->assertContains('Accept-Language: zh, en-us; q=0.8, en; q=0.6', $request->__toString());
    }

    /**
     * @dataProvider splitHttpAcceptHeaderData
     */
    public function testSplitHttpAcceptHeader($acceptHeader, $expected)
    {
        $request = new Request();

        $this->assertEquals($expected, $request->splitHttpAcceptHeader($acceptHeader));
    }

    public function splitHttpAcceptHeaderData()
    {
        return array(
            array(null, array()),
            array('text/html;q=0.8', array('text/html' => 0.8)),
            array('text/html;foo=bar;q=0.8 ', array('text/html;foo=bar' => 0.8)),
            array('text/html;charset=utf-8; q=0.8', array('text/html;charset=utf-8' => 0.8)),
            array('text/html,application/xml;q=0.9,*/*;charset=utf-8; q=0.8', array('text/html' => 1, 'application/xml' => 0.9, '*/*;charset=utf-8' => 0.8)),
            array('text/html,application/xhtml+xml;q=0.9,*/*;q=0.8; foo=bar', array('text/html' => 1, 'application/xhtml+xml' => 0.9, '*/*' => 0.8)),
            array('text/html,application/xhtml+xml;charset=utf-8;q=0.9; foo=bar,*/*', array('text/html' => 1, '*/*' => 1, 'application/xhtml+xml;charset=utf-8' => 0.9)),
            array('text/html,application/xhtml+xml', array('application/xhtml+xml' => 1, 'text/html' => 1)),
        );
    }
}

class RequestContentProxy extends Request
{
    public function getContent($asResource = false)
    {
        return http_build_query(array('_method' => 'PUT', 'content' => 'mycontent'));
    }
}<|MERGE_RESOLUTION|>--- conflicted
+++ resolved
@@ -817,11 +817,7 @@
         $this->assertNull($request->getRequestFormat(null));
 
         $request = new Request();
-<<<<<<< HEAD
         $this->assertNull($request->setRequestFormat('foo'));
-=======
-        $request->setRequestFormat('foo');
->>>>>>> 40053bca
         $this->assertEquals('foo', $request->getRequestFormat(null));
     }
 
