--- conflicted
+++ resolved
@@ -27,11 +27,7 @@
             ->method('setToken')
         ;
 
-<<<<<<< HEAD
-        $this->assertNull($listener->onCoreSecurity($this->getGetResponseEvent()));
-=======
         $this->assertNull($listener->handle($this->getGetResponseEvent()));
->>>>>>> c02f4220
     }
 
     public function testOnCoreSecurityDoesNothingWhenNoCookieIsSet()
@@ -57,7 +53,7 @@
             ->will($this->returnValue(new Request()))
         ;
 
-        $this->assertNull($listener->onCoreSecurity($event));
+        $this->assertNull($listener->handle($event));
     }
 
     public function testOnCoreSecurityIgnoresAuthenticationExceptionThrownByAuthenticationManagerImplementation()
@@ -95,7 +91,7 @@
             ->will($this->returnValue(new Request()))
         ;
 
-        $listener->onCoreSecurity($event);
+        $listener->handle($event);
     }
 
     public function testOnCoreSecurity()
@@ -134,7 +130,7 @@
             ->will($this->returnValue(new Request()))
         ;
 
-        $listener->onCoreSecurity($event);
+        $listener->handle($event);
     }
 
     protected function getGetResponseEvent()
