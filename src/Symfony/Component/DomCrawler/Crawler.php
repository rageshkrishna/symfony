--- conflicted
+++ resolved
@@ -784,16 +784,12 @@
         return sprintf("concat(%s)", implode($parts, ', '));
     }
 
-<<<<<<< HEAD
     /**
      * @param integer $position
      *
      * @return \DOMElement|null
      */
-    protected function getNode($position)
-=======
     public function getNode($position)
->>>>>>> 98684157
     {
         foreach ($this as $i => $node) {
             if ($i == $position) {
