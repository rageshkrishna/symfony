{
    "name": "symfony/dom-crawler",
    "type": "library",
    "description": "Symfony DomCrawler Component",
    "keywords": [],
    "homepage": "http://symfony.com",
    "version": "2.1.0",
    "license": "MIT",
    "authors": [
        {
            "name": "Fabien Potencier",
            "email": "fabien@symfony.com"
        },
        {
            "name": "Symfony Community",
            "homepage": "http://symfony.com/contributors"
        }
    ],
    "require": {
        "php": ">=5.3.2"
    },
    "suggest": {
<<<<<<< HEAD
        "symfony/css-selector": ">=2.1.0-dev"
=======
        "symfony/css-selector": "self.version"
>>>>>>> 29bc4157
    },
    "autoload": {
        "psr-0": { "Symfony\\Component\\DomCrawler": "" }
    },
    "target-dir": "Symfony/Component/DomCrawler"
}<|MERGE_RESOLUTION|>--- conflicted
+++ resolved
@@ -20,11 +20,7 @@
         "php": ">=5.3.2"
     },
     "suggest": {
-<<<<<<< HEAD
-        "symfony/css-selector": ">=2.1.0-dev"
-=======
         "symfony/css-selector": "self.version"
->>>>>>> 29bc4157
     },
     "autoload": {
         "psr-0": { "Symfony\\Component\\DomCrawler": "" }
