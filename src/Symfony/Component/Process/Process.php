<?php

/*
 * This file is part of the Symfony package.
 *
 * (c) Fabien Potencier <fabien@symfony.com>
 *
 * For the full copyright and license information, please view the LICENSE
 * file that was distributed with this source code.
 */

namespace Symfony\Component\Process;

use Symfony\Component\Process\Exception\InvalidArgumentException;
use Symfony\Component\Process\Exception\LogicException;
use Symfony\Component\Process\Exception\ProcessTimedOutException;
use Symfony\Component\Process\Exception\RuntimeException;

/**
 * Process is a thin wrapper around proc_* functions to ease
 * start independent PHP processes.
 *
 * @author Fabien Potencier <fabien@symfony.com>
 *
 * @api
 */
class Process
{
    const ERR = 'err';
    const OUT = 'out';

    const STATUS_READY = 'ready';
    const STATUS_STARTED = 'started';
    const STATUS_TERMINATED = 'terminated';

    const STDIN = 0;
    const STDOUT = 1;
    const STDERR = 2;

    // Timeout Precision in seconds.
    const TIMEOUT_PRECISION = 0.2;

    private $callback;
    private $commandline;
    private $cwd;
    private $env;
    private $stdin;
    private $starttime;
    private $lastOutputTime;
    private $timeout;
    private $idleTimeout;
    private $options;
    private $exitcode;
    private $fallbackExitcode;
    private $processInformation;
    private $stdout;
    private $stderr;
    private $enhanceWindowsCompatibility;
    private $enhanceSigchildCompatibility;
    private $pipes;
    private $process;
    private $status = self::STATUS_READY;
    private $incrementalOutputOffset;
    private $incrementalErrorOutputOffset;
    private $tty;

    private $fileHandles;
    private $readBytes;

    private static $sigchild;

    /**
     * Exit codes translation table.
     *
     * User-defined errors must use exit codes in the 64-113 range.
     *
     * @var array
     */
    public static $exitCodes = array(
        0 => 'OK',
        1 => 'General error',
        2 => 'Misuse of shell builtins',

        126 => 'Invoked command cannot execute',
        127 => 'Command not found',
        128 => 'Invalid exit argument',

        // signals
        129 => 'Hangup',
        130 => 'Interrupt',
        131 => 'Quit and dump core',
        132 => 'Illegal instruction',
        133 => 'Trace/breakpoint trap',
        134 => 'Process aborted',
        135 => 'Bus error: "access to undefined portion of memory object"',
        136 => 'Floating point exception: "erroneous arithmetic operation"',
        137 => 'Kill (terminate immediately)',
        138 => 'User-defined 1',
        139 => 'Segmentation violation',
        140 => 'User-defined 2',
        141 => 'Write to pipe with no one reading',
        142 => 'Signal raised by alarm',
        143 => 'Termination (request to terminate)',
        // 144 - not defined
        145 => 'Child process terminated, stopped (or continued*)',
        146 => 'Continue if stopped',
        147 => 'Stop executing temporarily',
        148 => 'Terminal stop signal',
        149 => 'Background process attempting to read from tty ("in")',
        150 => 'Background process attempting to write to tty ("out")',
        151 => 'Urgent data available on socket',
        152 => 'CPU time limit exceeded',
        153 => 'File size limit exceeded',
        154 => 'Signal raised by timer counting virtual time: "virtual timer expired"',
        155 => 'Profiling timer expired',
        // 156 - not defined
        157 => 'Pollable event',
        // 158 - not defined
        159 => 'Bad syscall',
    );

    /**
     * Constructor.
     *
     * @param string  $commandline The command line to run
     * @param string  $cwd         The working directory
     * @param array   $env         The environment variables or null to inherit
     * @param string  $stdin       The STDIN content
     * @param integer $timeout     The timeout in seconds
     * @param array   $options     An array of options for proc_open
     *
     * @throws RuntimeException When proc_open is not installed
     *
     * @api
     */
    public function __construct($commandline, $cwd = null, array $env = null, $stdin = null, $timeout = 60, array $options = array())
    {
        if (!function_exists('proc_open')) {
            throw new RuntimeException('The Process class relies on proc_open, which is not available on your PHP installation.');
        }

        $this->commandline = $commandline;
        $this->cwd = $cwd;

        // on windows, if the cwd changed via chdir(), proc_open defaults to the dir where php was started
        // on gnu/linux, PHP builds with --enable-maintainer-zts are also affected
        // @see : https://bugs.php.net/bug.php?id=51800
        // @see : https://bugs.php.net/bug.php?id=50524

        if (null === $this->cwd && (defined('ZEND_THREAD_SAFE') || defined('PHP_WINDOWS_VERSION_BUILD'))) {
            $this->cwd = getcwd();
        }
        if (null !== $env) {
            $this->setEnv($env);
        } else {
            $this->env = null;
        }
        $this->stdin = $stdin;
        $this->setTimeout($timeout);
        $this->enhanceWindowsCompatibility = true;
        $this->enhanceSigchildCompatibility = !defined('PHP_WINDOWS_VERSION_BUILD') && $this->isSigchildEnabled();
        $this->options = array_replace(array('suppress_errors' => true, 'binary_pipes' => true), $options);
    }

    public function __destruct()
    {
        // stop() will check if we have a process running.
        $this->stop();
    }

    public function __clone()
    {
        $this->resetProcessData();
    }

    /**
     * Runs the process.
     *
     * The callback receives the type of output (out or err) and
     * some bytes from the output in real-time. It allows to have feedback
     * from the independent process during execution.
     *
     * The STDOUT and STDERR are also available after the process is finished
     * via the getOutput() and getErrorOutput() methods.
     *
     * @param callback|null $callback A PHP callback to run whenever there is some
     *                                output available on STDOUT or STDERR
     *
     * @return integer The exit status code
     *
     * @throws RuntimeException When process can't be launch or is stopped
     *
     * @api
     */
    public function run($callback = null)
    {
        $this->start($callback);

        return $this->wait();
    }

    /**
     * Starts the process and returns after sending the STDIN.
     *
     * This method blocks until all STDIN data is sent to the process then it
     * returns while the process runs in the background.
     *
     * The termination of the process can be awaited with wait().
     *
     * The callback receives the type of output (out or err) and some bytes from
     * the output in real-time while writing the standard input to the process.
     * It allows to have feedback from the independent process during execution.
     * If there is no callback passed, the wait() method can be called
     * with true as a second parameter then the callback will get all data occurred
     * in (and since) the start call.
     *
     * @param callback|null $callback A PHP callback to run whenever there is some
     *                                output available on STDOUT or STDERR
     * 
     * @return Process The process itself
     *
     * @throws RuntimeException When process can't be launch or is stopped
     * @throws RuntimeException When process is already running
     */
    public function start($callback = null)
    {
        if ($this->isRunning()) {
            throw new RuntimeException('Process is already running');
        }

<<<<<<< HEAD
        $this->starttime = $this->lastOutputTime = microtime(true);
        $this->stdout = '';
        $this->stderr = '';
        $this->incrementalOutputOffset = 0;
        $this->incrementalErrorOutputOffset = 0;
=======
        $this->resetProcessData();
        $this->starttime = microtime(true);
>>>>>>> 4cfbdf11
        $this->callback = $this->buildCallback($callback);
        $descriptors = $this->getDescriptors();

        $commandline = $this->commandline;

        if (defined('PHP_WINDOWS_VERSION_BUILD') && $this->enhanceWindowsCompatibility) {
            $commandline = 'cmd /V:ON /E:ON /C "'.$commandline.'"';
            if (!isset($this->options['bypass_shell'])) {
                $this->options['bypass_shell'] = true;
            }
        }

        $this->process = proc_open($commandline, $descriptors, $this->pipes, $this->cwd, $this->env, $this->options);

        if (!is_resource($this->process)) {
            throw new RuntimeException('Unable to launch a new process.');
        }
        $this->status = self::STATUS_STARTED;

        foreach ($this->pipes as $pipe) {
            stream_set_blocking($pipe, false);
        }

        $this->writePipes();
        $this->updateStatus(false);
        $this->checkTimeout();
    }

    /**
     * Restarts the process.
     *
     * Be warned that the process is cloned before being started.
     *
     * @param callable $callback A PHP callback to run whenever there is some
     *                           output available on STDOUT or STDERR
     *
     * @return Process The new process
     *
     * @throws \RuntimeException When process can't be launch or is stopped
     * @throws \RuntimeException When process is already running
     *
     * @see start()
     */
    public function restart($callback = null)
    {
        if ($this->isRunning()) {
            throw new RuntimeException('Process is already running');
        }

        $process = clone $this;
        $process->start($callback);

        return $process;
    }

    /**
     * Waits for the process to terminate.
     *
     * The callback receives the type of output (out or err) and some bytes
     * from the output in real-time while writing the standard input to the process.
     * It allows to have feedback from the independent process during execution.
     *
     * @param callback|null $callback A valid PHP callback
     *
     * @return integer The exitcode of the process
     *
     * @throws \RuntimeException When process timed out
     * @throws \RuntimeException When process stopped after receiving signal
     */
    public function wait($callback = null)
    {
        $this->updateStatus(false);
        if (null !== $callback) {
            $this->callback = $this->buildCallback($callback);
        }
        while ($this->pipes || (defined('PHP_WINDOWS_VERSION_BUILD') && $this->fileHandles)) {
            $this->checkTimeout();
            $this->readPipes(true);
        }
        $this->updateStatus(false);
        if ($this->processInformation['signaled']) {
            if ($this->isSigchildEnabled()) {
                throw new RuntimeException('The process has been signaled.');
            }

            throw new RuntimeException(sprintf('The process has been signaled with signal "%s".', $this->processInformation['termsig']));
        }

        $time = 0;
        while ($this->isRunning() && $time < 1000000) {
            $time += 1000;
            usleep(1000);
        }

        if ($this->processInformation['signaled']) {
            if ($this->isSigchildEnabled()) {
                throw new RuntimeException('The process has been signaled.');
            }

            throw new RuntimeException(sprintf('The process has been signaled with signal "%s".', $this->processInformation['termsig']));
        }

        return $this->exitcode;
    }

    /**
     * Returns the Pid (process identifier), if applicable.
     *
     * @return integer|null The process id if running, null otherwise
     *
     * @throws RuntimeException In case --enable-sigchild is activated
     */
    public function getPid()
    {
        if ($this->isSigchildEnabled()) {
            throw new RuntimeException('This PHP has been compiled with --enable-sigchild. The process identifier can not be retrieved.');
        }

        $this->updateStatus(false);

        return $this->isRunning() ? $this->processInformation['pid'] : null;
    }

    /**
     * Sends a posix signal to the process.
     *
     * @param  integer $signal A valid posix signal (see http://www.php.net/manual/en/pcntl.constants.php)
     * @return Process
     *
     * @throws LogicException   In case the process is not running
     * @throws RuntimeException In case --enable-sigchild is activated
     * @throws RuntimeException In case of failure
     */
    public function signal($signal)
    {
        if (!$this->isRunning()) {
            throw new LogicException('Can not send signal on a non running process.');
        }

        if ($this->isSigchildEnabled()) {
            throw new RuntimeException('This PHP has been compiled with --enable-sigchild. The process can not be signaled.');
        }

        if (true !== @proc_terminate($this->process, $signal)) {
            throw new RuntimeException(sprintf('Error while sending signal `%d`.', $signal));
        }

        return $this;
    }

    /**
     * Returns the current output of the process (STDOUT).
     *
     * @return string The process output
     *
     * @api
     */
    public function getOutput()
    {
        $this->readPipes(false);

        return $this->stdout;
    }

    /**
     * Returns the output incrementally.
     *
     * In comparison with the getOutput method which always return the whole
     * output, this one returns the new output since the last call.
     *
     * @return string The process output since the last call
     */
    public function getIncrementalOutput()
    {
        $data = $this->getOutput();

        $latest = substr($data, $this->incrementalOutputOffset);
        $this->incrementalOutputOffset = strlen($data);

        return $latest;
    }

    /**
     * Returns the current error output of the process (STDERR).
     *
     * @return string The process error output
     *
     * @api
     */
    public function getErrorOutput()
    {
        $this->readPipes(false);

        return $this->stderr;
    }

    /**
     * Returns the errorOutput incrementally.
     *
     * In comparison with the getErrorOutput method which always return the
     * whole error output, this one returns the new error output since the last
     * call.
     *
     * @return string The process error output since the last call
     */
    public function getIncrementalErrorOutput()
    {
        $data = $this->getErrorOutput();

        $latest = substr($data, $this->incrementalErrorOutputOffset);
        $this->incrementalErrorOutputOffset = strlen($data);

        return $latest;
    }

    /**
     * Returns the exit code returned by the process.
     *
     * @return integer The exit status code
     *
     * @throws RuntimeException In case --enable-sigchild is activated and the sigchild compatibility mode is disabled
     *
     * @api
     */
    public function getExitCode()
    {
        if ($this->isSigchildEnabled() && !$this->enhanceSigchildCompatibility) {
            throw new RuntimeException('This PHP has been compiled with --enable-sigchild. You must use setEnhanceSigchildCompatibility() to use this method');
        }

        $this->updateStatus(false);

        return $this->exitcode;
    }

    /**
     * Returns a string representation for the exit code returned by the process.
     *
     * This method relies on the Unix exit code status standardization
     * and might not be relevant for other operating systems.
     *
     * @return string A string representation for the exit status code
     *
     * @see http://tldp.org/LDP/abs/html/exitcodes.html
     * @see http://en.wikipedia.org/wiki/Unix_signal
     */
    public function getExitCodeText()
    {
        $exitcode = $this->getExitCode();

        return isset(self::$exitCodes[$exitcode]) ? self::$exitCodes[$exitcode] : 'Unknown error';
    }

    /**
     * Checks if the process ended successfully.
     *
     * @return Boolean true if the process ended successfully, false otherwise
     *
     * @api
     */
    public function isSuccessful()
    {
        return 0 == $this->getExitCode();
    }

    /**
     * Returns true if the child process has been terminated by an uncaught signal.
     *
     * It always returns false on Windows.
     *
     * @return Boolean
     *
     * @throws RuntimeException In case --enable-sigchild is activated
     *
     * @api
     */
    public function hasBeenSignaled()
    {
        if ($this->isSigchildEnabled()) {
            throw new RuntimeException('This PHP has been compiled with --enable-sigchild. Term signal can not be retrieved');
        }

        $this->updateStatus(false);

        return $this->processInformation['signaled'];
    }

    /**
     * Returns the number of the signal that caused the child process to terminate its execution.
     *
     * It is only meaningful if hasBeenSignaled() returns true.
     *
     * @return integer
     *
     * @throws RuntimeException In case --enable-sigchild is activated
     *
     * @api
     */
    public function getTermSignal()
    {
        if ($this->isSigchildEnabled()) {
            throw new RuntimeException('This PHP has been compiled with --enable-sigchild. Term signal can not be retrieved');
        }

        $this->updateStatus(false);

        return $this->processInformation['termsig'];
    }

    /**
     * Returns true if the child process has been stopped by a signal.
     *
     * It always returns false on Windows.
     *
     * @return Boolean
     *
     * @api
     */
    public function hasBeenStopped()
    {
        $this->updateStatus(false);

        return $this->processInformation['stopped'];
    }

    /**
     * Returns the number of the signal that caused the child process to stop its execution.
     *
     * It is only meaningful if hasBeenStopped() returns true.
     *
     * @return integer
     *
     * @api
     */
    public function getStopSignal()
    {
        $this->updateStatus(false);

        return $this->processInformation['stopsig'];
    }

    /**
     * Checks if the process is currently running.
     *
     * @return Boolean true if the process is currently running, false otherwise
     */
    public function isRunning()
    {
        if (self::STATUS_STARTED !== $this->status) {
            return false;
        }

        $this->updateStatus(false);

        return $this->processInformation['running'];
    }

    /**
     * Checks if the process has been started with no regard to the current state.
     *
     * @return Boolean true if status is ready, false otherwise
     */
    public function isStarted()
    {
        return $this->status != self::STATUS_READY;
    }

    /**
     * Checks if the process is terminated.
     *
     * @return Boolean true if process is terminated, false otherwise
     */
    public function isTerminated()
    {
        $this->updateStatus(false);

        return $this->status == self::STATUS_TERMINATED;
    }

    /**
     * Gets the process status.
     *
     * The status is one of: ready, started, terminated.
     *
     * @return string The current process status
     */
    public function getStatus()
    {
        $this->updateStatus(false);

        return $this->status;
    }

    /**
     * Stops the process.
     *
     * @param integer|float $timeout The timeout in seconds
     * @param integer       $signal  A posix signal to send in case the process has not stop at timeout, default is SIGKILL
     *
     * @return integer The exit-code of the process
     *
     * @throws RuntimeException if the process got signaled
     */
    public function stop($timeout = 10, $signal = null)
    {
        $timeoutMicro = microtime(true) + $timeout;
        if ($this->isRunning()) {
            proc_terminate($this->process);
            do {
                usleep(1000);
            } while ($this->isRunning() && microtime(true) < $timeoutMicro);

            if ($this->isRunning() && !$this->isSigchildEnabled()) {
                if (null !== $signal || defined('SIGKILL')) {
                    $this->signal($signal ?: SIGKILL);
                }
            }

            $this->updateStatus(false);
        }
        $this->status = self::STATUS_TERMINATED;

        return $this->exitcode;
    }

    /**
     * Adds a line to the STDOUT stream.
     *
     * @param string $line The line to append
     */
    public function addOutput($line)
    {
        $this->lastOutputTime = microtime(true);
        $this->stdout .= $line;
    }

    /**
     * Adds a line to the STDERR stream.
     *
     * @param string $line The line to append
     */
    public function addErrorOutput($line)
    {
        $this->lastOutputTime = microtime(true);
        $this->stderr .= $line;
    }

    /**
     * Gets the command line to be executed.
     *
     * @return string The command to execute
     */
    public function getCommandLine()
    {
        return $this->commandline;
    }

    /**
     * Sets the command line to be executed.
     *
     * @param string $commandline The command to execute
     *
     * @return self The current Process instance
     */
    public function setCommandLine($commandline)
    {
        $this->commandline = $commandline;

        return $this;
    }

    /**
     * Gets the process timeout.
     *
     * @return float|null The timeout in seconds or null if it's disabled
     */
    public function getTimeout()
    {
        return $this->timeout;
    }

    /**
     * Gets the process idle timeout.
     *
     * @return float|null
     */
    public function getIdleTimeout()
    {
        return $this->idleTimeout;
    }

    /**
     * Sets the process timeout.
     *
     * To disable the timeout, set this value to null.
     *
     * @param integer|float|null $timeout The timeout in seconds
     *
     * @return self The current Process instance
     *
     * @throws InvalidArgumentException if the timeout is negative
     */
    public function setTimeout($timeout)
    {
        $this->timeout = $this->validateTimeout($timeout);

        return $this;
    }

    /**
     * Sets the process idle timeout.
     *
     * @param integer|float|null $timeout
     *
     * @return self The current Process instance.
     *
     * @throws InvalidArgumentException if the timeout is negative
     */
    public function setIdleTimeout($timeout)
    {
        $this->idleTimeout = $this->validateTimeout($timeout);

        return $this;
    }

    /**
     * Enables or disables the TTY mode.
     *
     * @param boolean $tty True to enabled and false to disable
     *
     * @return self The current Process instance
     */
    public function setTty($tty)
    {
        $this->tty = (Boolean) $tty;

        return $this;
    }

    /**
     * Checks if  the TTY mode is enabled.
     *
     * @return Boolean true if the TTY mode is enabled, false otherwise
     */
    public function isTty()
    {
        return $this->tty;
    }

    /**
     * Gets the working directory.
     *
     * @return string The current working directory
     */
    public function getWorkingDirectory()
    {
        // This is for BC only
        if (null === $this->cwd) {
            // getcwd() will return false if any one of the parent directories does not have
            // the readable or search mode set, even if the current directory does
            return getcwd() ?: null;
        }

        return $this->cwd;
    }

    /**
     * Sets the current working directory.
     *
     * @param string $cwd The new working directory
     *
     * @return self The current Process instance
     */
    public function setWorkingDirectory($cwd)
    {
        $this->cwd = $cwd;

        return $this;
    }

    /**
     * Gets the environment variables.
     *
     * @return array The current environment variables
     */
    public function getEnv()
    {
        return $this->env;
    }

    /**
     * Sets the environment variables.
     *
     * An environment variable value should be a string.
     * If it is an array, the variable is ignored.
     *
     * That happens in PHP when 'argv' is registered into
     * the $_ENV array for instance.
     *
     * @param array $env The new environment variables
     *
     * @return self The current Process instance
     */
    public function setEnv(array $env)
    {
        // Process can not handle env values that are arrays
        $env = array_filter($env, function ($value) { if (!is_array($value)) { return true; } });

        $this->env = array();
        foreach ($env as $key => $value) {
            $this->env[(binary) $key] = (binary) $value;
        }

        return $this;
    }

    /**
     * Gets the contents of STDIN.
     *
     * @return string The current contents
     */
    public function getStdin()
    {
        return $this->stdin;
    }

    /**
     * Sets the contents of STDIN.
     *
     * @param string $stdin The new contents
     *
     * @return self The current Process instance
     */
    public function setStdin($stdin)
    {
        $this->stdin = $stdin;

        return $this;
    }

    /**
     * Gets the options for proc_open.
     *
     * @return array The current options
     */
    public function getOptions()
    {
        return $this->options;
    }

    /**
     * Sets the options for proc_open.
     *
     * @param array $options The new options
     *
     * @return self The current Process instance
     */
    public function setOptions(array $options)
    {
        $this->options = $options;

        return $this;
    }

    /**
     * Gets whether or not Windows compatibility is enabled.
     *
     * This is true by default.
     *
     * @return Boolean
     */
    public function getEnhanceWindowsCompatibility()
    {
        return $this->enhanceWindowsCompatibility;
    }

    /**
     * Sets whether or not Windows compatibility is enabled.
     *
     * @param Boolean $enhance
     *
     * @return self The current Process instance
     */
    public function setEnhanceWindowsCompatibility($enhance)
    {
        $this->enhanceWindowsCompatibility = (Boolean) $enhance;

        return $this;
    }

    /**
     * Returns whether sigchild compatibility mode is activated or not.
     *
     * @return Boolean
     */
    public function getEnhanceSigchildCompatibility()
    {
        return $this->enhanceSigchildCompatibility;
    }

    /**
     * Activates sigchild compatibility mode.
     *
     * Sigchild compatibility mode is required to get the exit code and
     * determine the success of a process when PHP has been compiled with
     * the --enable-sigchild option
     *
     * @param Boolean $enhance
     *
     * @return self The current Process instance
     */
    public function setEnhanceSigchildCompatibility($enhance)
    {
        $this->enhanceSigchildCompatibility = (Boolean) $enhance;

        return $this;
    }

    /**
     * Performs a check between the timeout definition and the time the process started.
     *
     * In case you run a background process (with the start method), you should
     * trigger this method regularly to ensure the process timeout
     *
     * @throws ProcessTimedOutException In case the timeout was reached
     */
    public function checkTimeout()
    {
        if (0 < $this->timeout && $this->timeout < microtime(true) - $this->starttime) {
            $this->stop(0);

            throw new ProcessTimedOutException($this, ProcessTimedOutException::TYPE_GENERAL);
        }

        if (0 < $this->idleTimeout && $this->idleTimeout < microtime(true) - $this->lastOutputTime) {
            $this->stop(0);

            throw new ProcessTimedOutException($this, ProcessTimedOutException::TYPE_IDLE);
        }
    }

    /**
     * Creates the descriptors needed by the proc_open.
     *
     * @return array
     */
    private function getDescriptors()
    {
        //Fix for PHP bug #51800: reading from STDOUT pipe hangs forever on Windows if the output is too big.
        //Workaround for this problem is to use temporary files instead of pipes on Windows platform.
        //@see https://bugs.php.net/bug.php?id=51800
        if (defined('PHP_WINDOWS_VERSION_BUILD')) {
            $this->fileHandles = array(
                self::STDOUT => tmpfile(),
            );
            if (false === $this->fileHandles[self::STDOUT]) {
                throw new RuntimeException('A temporary file could not be opened to write the process output to, verify that your TEMP environment variable is writable');
            }
            $this->readBytes = array(
                self::STDOUT => 0,
            );

            return array(array('pipe', 'r'), $this->fileHandles[self::STDOUT], array('pipe', 'w'));
        }

        if ($this->tty) {
            $descriptors = array(
                array('file', '/dev/tty', 'r'),
                array('file', '/dev/tty', 'w'),
                array('file', '/dev/tty', 'w'),
            );
        } else {
           $descriptors = array(
                array('pipe', 'r'), // stdin
                array('pipe', 'w'), // stdout
                array('pipe', 'w'), // stderr
            );
        }

        if ($this->enhanceSigchildCompatibility && $this->isSigchildEnabled()) {
            // last exit code is output on the fourth pipe and caught to work around --enable-sigchild
            $descriptors = array_merge($descriptors, array(array('pipe', 'w')));

            $this->commandline = '('.$this->commandline.') 3>/dev/null; code=$?; echo $code >&3; exit $code';
        }

        return $descriptors;
    }

    /**
     * Builds up the callback used by wait().
     *
     * The callbacks adds all occurred output to the specific buffer and calls
     * the user callback (if present) with the received output.
     *
     * @param callback|null $callback The user defined PHP callback
     *
     * @return callback A PHP callable
     */
    protected function buildCallback($callback)
    {
        $that = $this;
        $out = self::OUT;
        $err = self::ERR;
        $callback = function ($type, $data) use ($that, $callback, $out, $err) {
            if ($out == $type) {
                $that->addOutput($data);
            } else {
                $that->addErrorOutput($data);
            }

            if (null !== $callback) {
                call_user_func($callback, $type, $data);
            }
        };

        return $callback;
    }

    /**
     * Updates the status of the process, reads pipes.
     *
     * @param Boolean $blocking Whether to use a clocking read call.
     */
    protected function updateStatus($blocking)
    {
        if (self::STATUS_STARTED !== $this->status) {
            return;
        }

        $this->readPipes($blocking);

        $this->processInformation = proc_get_status($this->process);
        $this->captureExitCode();
        if (!$this->processInformation['running']) {
            $this->close();
            $this->status = self::STATUS_TERMINATED;
        }
    }

    /**
     * Returns whether PHP has been compiled with the '--enable-sigchild' option or not.
     *
     * @return Boolean
     */
    protected function isSigchildEnabled()
    {
        if (null !== self::$sigchild) {
            return self::$sigchild;
        }

        ob_start();
        phpinfo(INFO_GENERAL);

        return self::$sigchild = false !== strpos(ob_get_clean(), '--enable-sigchild');
    }

    /**
     * Handles the windows file handles fallbacks.
     *
     * @param Boolean $closeEmptyHandles if true, handles that are empty will be assumed closed
     */
    private function processFileHandles($closeEmptyHandles = false)
    {
        $fh = $this->fileHandles;
        foreach ($fh as $type => $fileHandle) {
            fseek($fileHandle, $this->readBytes[$type]);
            $data = fread($fileHandle, 8192);
            if (strlen($data) > 0) {
                $this->readBytes[$type] += strlen($data);
                call_user_func($this->callback, $type == 1 ? self::OUT : self::ERR, $data);
            }
            if (false === $data || ($closeEmptyHandles && '' === $data && feof($fileHandle))) {
                fclose($fileHandle);
                unset($this->fileHandles[$type]);
            }
        }
    }

    /**
     * Returns true if a system call has been interrupted.
     *
     * @return Boolean
     */
    private function hasSystemCallBeenInterrupted()
    {
        $lastError = error_get_last();

        // stream_select returns false when the `select` system call is interrupted by an incoming signal
        return isset($lastError['message']) && false !== stripos($lastError['message'], 'interrupted system call');
    }

    /**
     * Validates and returns the filtered timeout.
     *
     * @param integer|float|null $timeout
     *
     * @return float|null
     */
    private function validateTimeout($timeout)
    {
        if (null === $timeout) {
            return null;
        }

        $timeout = (float) $timeout;

        if ($timeout < 0) {
            throw new InvalidArgumentException('The timeout value must be a valid positive integer or float number.');
        }

        return $timeout;
    }

    /**
     * Reads pipes, executes callback.
     *
     * @param Boolean $blocking Whether to use blocking calls or not.
     */
    private function readPipes($blocking)
    {
        if (defined('PHP_WINDOWS_VERSION_BUILD') && $this->fileHandles) {
            $this->processFileHandles(!$this->pipes);
        }

        if ($this->pipes) {
            $r = $this->pipes;
            $w = null;
            $e = null;

            // let's have a look if something changed in streams
            if (false === $n = @stream_select($r, $w, $e, 0, $blocking ? ceil(self::TIMEOUT_PRECISION * 1E6) : 0)) {
                // if a system call has been interrupted, forget about it, let's try again
                // otherwise, an error occured, let's reset pipes
                if (!$this->hasSystemCallBeenInterrupted()) {
                    $this->pipes = array();
                }

                return;
            }

            // nothing has changed
            if (0 === $n) {
                return;
            }

            $this->processReadPipes($r);
        }
    }

    /**
     * Writes data to pipes.
     *
     * @param Boolean $blocking Whether to use blocking calls or not.
     */
    private function writePipes()
    {
        if ($this->tty) {
            $this->status = self::STATUS_TERMINATED;

            return;
        }

        if (null === $this->stdin) {
            fclose($this->pipes[0]);
            unset($this->pipes[0]);

            return;
        }

        $writePipes = array($this->pipes[0]);
        unset($this->pipes[0]);
        $stdinLen = strlen($this->stdin);
        $stdinOffset = 0;

        while ($writePipes) {
            if (defined('PHP_WINDOWS_VERSION_BUILD')) {
                $this->processFileHandles();
            }

            $r = $this->pipes;
            $w = $writePipes;
            $e = null;

            if (false === $n = @stream_select($r, $w, $e, 0, $blocking ? ceil(static::TIMEOUT_PRECISION * 1E6) : 0)) {
                // if a system call has been interrupted, forget about it, let's try again
                if ($this->hasSystemCallBeenInterrupted()) {
                    continue;
                }
                break;
            }

            // nothing has changed, let's wait until the process is ready
            if (0 === $n) {
                continue;
            }

            if ($w) {
                $written = fwrite($writePipes[0], (binary) substr($this->stdin, $stdinOffset), 8192);
                if (false !== $written) {
                    $stdinOffset += $written;
                }
                if ($stdinOffset >= $stdinLen) {
                    fclose($writePipes[0]);
                    $writePipes = null;
                }
            }

            $this->processReadPipes($r);
        }
    }

    /**
     * Processes read pipes, executes callback on it.
     *
     * @param array $pipes
     */
    private function processReadPipes(array $pipes)
    {
        foreach ($pipes as $pipe) {
            $type = array_search($pipe, $this->pipes);
            $data = fread($pipe, 8192);

            if (strlen($data) > 0) {
                // last exit code is output and caught to work around --enable-sigchild
                if (3 == $type) {
                    $this->fallbackExitcode = (int) $data;
                } else {
                    call_user_func($this->callback, $type == 1 ? self::OUT : self::ERR, $data);
                }
            }
            if (false === $data || feof($pipe)) {
                fclose($pipe);
                unset($this->pipes[$type]);
            }
        }
    }

    /**
     * Captures the exitcode if mentioned in the process informations.
     */
    private function captureExitCode()
    {
        if (isset($this->processInformation['exitcode']) && -1 != $this->processInformation['exitcode']) {
            $this->exitcode = $this->processInformation['exitcode'];
        }
    }


    /**
     * Closes process resource, closes file handles, sets the exitcode.
     *
     * @return Integer The exitcode
     */
    private function close()
    {
        foreach ($this->pipes as $pipe) {
            fclose($pipe);
        }

        $this->pipes = null;
        $exitcode = -1;

        if (is_resource($this->process)) {
            $exitcode = proc_close($this->process);
        }

        $this->exitcode = $this->exitcode !== null ? $this->exitcode : -1;
        $this->exitcode = -1 != $exitcode ? $exitcode : $this->exitcode;

        if (-1 == $this->exitcode && null !== $this->fallbackExitcode) {
            $this->exitcode = $this->fallbackExitcode;
        } elseif (-1 === $this->exitcode && $this->processInformation['signaled'] && 0 < $this->processInformation['termsig']) {
            // if process has been signaled, no exitcode but a valid termsig, apply unix convention
            $this->exitcode = 128 + $this->processInformation['termsig'];
        }

        if (defined('PHP_WINDOWS_VERSION_BUILD')) {
            foreach ($this->fileHandles as $fileHandle) {
                fclose($fileHandle);
            }
            $this->fileHandles = array();
        }

        return $this->exitcode;
    }

    /**
     * Resets data related to the latest run of the process.
     */
    private function resetProcessData()
    {
        $this->starttime = null;
        $this->callback = null;
        $this->exitcode = null;
        $this->fallbackExitcode = null;
        $this->processInformation = null;
        $this->stdout = null;
        $this->stderr = null;
        $this->pipes = null;
        $this->process = null;
        $this->status = self::STATUS_READY;
        $this->fileHandles = null;
        $this->readBytes = null;
        $this->incrementalOutputOffset = 0;
        $this->incrementalErrorOutputOffset = 0;
    }
}<|MERGE_RESOLUTION|>--- conflicted
+++ resolved
@@ -228,16 +228,8 @@
             throw new RuntimeException('Process is already running');
         }
 
-<<<<<<< HEAD
+        $this->resetProcessData();
         $this->starttime = $this->lastOutputTime = microtime(true);
-        $this->stdout = '';
-        $this->stderr = '';
-        $this->incrementalOutputOffset = 0;
-        $this->incrementalErrorOutputOffset = 0;
-=======
-        $this->resetProcessData();
-        $this->starttime = microtime(true);
->>>>>>> 4cfbdf11
         $this->callback = $this->buildCallback($callback);
         $descriptors = $this->getDescriptors();
 
