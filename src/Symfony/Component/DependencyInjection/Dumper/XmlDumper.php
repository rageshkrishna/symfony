--- conflicted
+++ resolved
@@ -63,11 +63,7 @@
     /**
      * Adds parameters.
      *
-<<<<<<< HEAD
-     * @param DOMElement $parent
-=======
-     * @param \DOMElement $parent
->>>>>>> d62f4925
+     * @param \DOMElement $parent
      */
     private function addParameters(\DOMElement $parent)
     {
@@ -88,13 +84,8 @@
     /**
      * Adds method calls.
      *
-<<<<<<< HEAD
-     * @param array      $methodcalls
-     * @param DOMElement $parent
-=======
      * @param array       $methodcalls
      * @param \DOMElement $parent
->>>>>>> d62f4925
      */
     private function addMethodCalls(array $methodcalls, \DOMElement $parent)
     {
@@ -111,15 +102,9 @@
     /**
      * Adds a service.
      *
-<<<<<<< HEAD
-     * @param Definition $definition
-     * @param string     $id
-     * @param DOMElement $parent
-=======
      * @param Definition  $definition
      * @param string      $id
      * @param \DOMElement $parent
->>>>>>> d62f4925
      */
     private function addService($definition, $id, \DOMElement $parent)
     {
@@ -187,15 +172,9 @@
     /**
      * Adds a service alias.
      *
-<<<<<<< HEAD
-     * @param string     $alias
-     * @param string     $id
-     * @param DOMElement $parent
-=======
      * @param string      $alias
      * @param string      $id
      * @param \DOMElement $parent
->>>>>>> d62f4925
      */
     private function addServiceAlias($alias, $id, \DOMElement $parent)
     {
@@ -211,11 +190,7 @@
     /**
      * Adds services.
      *
-<<<<<<< HEAD
-     * @param DOMElement $parent
-=======
-     * @param \DOMElement $parent
->>>>>>> d62f4925
+     * @param \DOMElement $parent
      */
     private function addServices(\DOMElement $parent)
     {
@@ -238,17 +213,10 @@
     /**
      * Converts parameters.
      *
-<<<<<<< HEAD
-     * @param array      $parameters
-     * @param string     $type
-     * @param DOMElement $parent
-     * @param string     $keyAttribute
-=======
      * @param array       $parameters
      * @param string      $type
      * @param \DOMElement $parent
      * @param string      $keyAttribute
->>>>>>> d62f4925
      */
     private function convertParameters($parameters, $type, \DOMElement $parent, $keyAttribute = 'key')
     {
@@ -312,13 +280,10 @@
      * Converts php types to xml types.
      *
      * @param mixed $value Value to convert
-<<<<<<< HEAD
-=======
      *
      * @return string
      *
-     * @throws \RuntimeException When trying to dump object or resource
->>>>>>> d62f4925
+     * @throws RuntimeException When trying to dump object or resource
      */
     public static function phpToXml($value)
     {
