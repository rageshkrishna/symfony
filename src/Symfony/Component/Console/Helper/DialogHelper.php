<?php

/*
 * This file is part of the Symfony package.
 *
 * (c) Fabien Potencier <fabien@symfony.com>
 *
 * For the full copyright and license information, please view the LICENSE
 * file that was distributed with this source code.
 */

namespace Symfony\Component\Console\Helper;

use Symfony\Component\Console\Output\OutputInterface;

/**
 * The Dialog class provides helpers to interact with the user.
 *
 * @author Fabien Potencier <fabien@symfony.com>
 */
class DialogHelper extends Helper
{
    private $inputStream;

    /**
     * Asks a question to the user.
     *
     * @param OutputInterface $output   An Output instance
     * @param string|array    $question The question to ask
     * @param string          $default  The default answer if none is given by the user
     *
     * @return string The user answer
     *
     * @throws \RuntimeException If there is no data to read in the input stream
     */
    public function ask(OutputInterface $output, $question, $default = null)
    {
        $output->write($question);

        $ret = fgets($this->inputStream ?: STDIN, 4096);
        if (false === $ret) {
            throw new \RuntimeException('Aborted');
        }
        $ret = trim($ret);

        return strlen($ret) > 0 ? $ret : $default;
    }

    /**
     * Asks a confirmation to the user.
     *
     * The question will be asked until the user answers by nothing, yes, or no.
     *
     * @param OutputInterface $output   An Output instance
     * @param string|array    $question The question to ask
     * @param Boolean         $default  The default answer if the user enters nothing
     *
     * @return Boolean true if the user has confirmed, false otherwise
     */
    public function askConfirmation(OutputInterface $output, $question, $default = true)
    {
        $answer = 'z';
        while ($answer && !in_array(strtolower($answer[0]), array('y', 'n'))) {
            $answer = $this->ask($output, $question);
        }

        if (false === $default) {
            return $answer && 'y' == strtolower($answer[0]);
        }

        return !$answer || 'y' == strtolower($answer[0]);
    }

    /**
     * Asks for a value and validates the response.
     *
     * The validator receives the data to validate. It must return the
     * validated data when the data is valid and throw an exception
     * otherwise.
     *
     * @param OutputInterface $output    An Output instance
     * @param string|array    $question  The question to ask
     * @param callback        $validator A PHP callback
     * @param integer         $attempts  Max number of times to ask before giving up (false by default, which means infinite)
     * @param string          $default  The default answer if none is given by the user
     *
     * @return mixed
     *
     * @throws \Exception When any of the validators return an error
     */
    public function askAndValidate(OutputInterface $output, $question, $validator, $attempts = false, $default = null)
    {
        $error = null;
        while (false === $attempts || $attempts--) {
            if (null !== $error) {
                $output->writeln($this->getHelperSet()->get('formatter')->formatBlock($error->getMessage(), 'error'));
            }

            $value = $this->ask($output, $question, $default);

            try {
                return call_user_func($validator, $value);
            } catch (\Exception $error) {
            }
        }

        throw $error;
    }

    /**
     * Sets the input stream to read from when interacting with the user.
     *
     * This is mainly useful for testing purpose.
     *
     * @param resource $stream The input stream
     */
    public function setInputStream($stream)
    {
        $this->inputStream = $stream;
    }

    /**
<<<<<<< HEAD
     * Returns the helper's input stream
     *
     * @return string
     */
    public function getInputStream()
    {
        return $this->inputStream;
    }

    /**
     * Returns the helper's canonical name
=======
     * Returns the helper's canonical name.
>>>>>>> 48203fc1
     */
    public function getName()
    {
        return 'dialog';
    }
}<|MERGE_RESOLUTION|>--- conflicted
+++ resolved
@@ -120,7 +120,6 @@
     }
 
     /**
-<<<<<<< HEAD
      * Returns the helper's input stream
      *
      * @return string
@@ -131,10 +130,7 @@
     }
 
     /**
-     * Returns the helper's canonical name
-=======
      * Returns the helper's canonical name.
->>>>>>> 48203fc1
      */
     public function getName()
     {
