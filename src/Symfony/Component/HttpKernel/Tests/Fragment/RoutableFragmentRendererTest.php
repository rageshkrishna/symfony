<?php

/*
 * This file is part of the Symfony package.
 *
 * (c) Fabien Potencier <fabien@symfony.com>
 *
 * For the full copyright and license information, please view the LICENSE
 * file that was distributed with this source code.
 */

namespace Symfony\Component\HttpKernel\Fragment\Tests\FragmentRenderer;

use Symfony\Component\HttpFoundation\Request;
use Symfony\Component\HttpKernel\Controller\ControllerReference;

class RoutableFragmentRendererTest extends \PHPUnit_Framework_TestCase
{
    /**
     * @dataProvider getGenerateFragmentUriData
     */
    public function testGenerateFragmentUri($uri, $controller)
    {
        $this->assertEquals($uri, $this->callGenerateFragmentUriMethod($controller, Request::create('/')));
    }

    public function getGenerateFragmentUriData()
    {
        return array(
<<<<<<< HEAD
            array('http://localhost/_fragment?_path=_format%3Dhtml%26_controller%3Dcontroller', new ControllerReference('controller', array(), array())),
            array('http://localhost/_fragment?_path=_format%3Dxml%26_controller%3Dcontroller', new ControllerReference('controller', array('_format' => 'xml'), array())),
            array('http://localhost/_fragment?_path=foo%3Dfoo%26_format%3Djson%26_controller%3Dcontroller', new ControllerReference('controller', array('foo' => 'foo', '_format' => 'json'), array())),
            array('http://localhost/_fragment?bar=bar&_path=foo%3Dfoo%26_format%3Dhtml%26_controller%3Dcontroller', new ControllerReference('controller', array('foo' => 'foo'), array('bar' => 'bar'))),
            array('http://localhost/_fragment?foo=foo&_path=_format%3Dhtml%26_controller%3Dcontroller', new ControllerReference('controller', array(), array('foo' => 'foo'))),
            array('http://localhost/_fragment?_path=foo%255B0%255D%3Dfoo%26foo%255B1%255D%3Dbar%26_format%3Dhtml%26_controller%3Dcontroller', new ControllerReference('controller', array('foo' => array('foo', 'bar')), array())),
=======
            array('http://localhost/_fragment?_path=_format%3Dhtml%26_locale%3Den%26_controller%3Dcontroller', new ControllerReference('controller', array(), array())),
            array('http://localhost/_fragment?_path=_format%3Dxml%26_locale%3Den%26_controller%3Dcontroller', new ControllerReference('controller', array('_format' => 'xml'), array())),
            array('http://localhost/_fragment?_path=foo%3Dfoo%26_format%3Djson%26_locale%3Den%26_controller%3Dcontroller', new ControllerReference('controller', array('foo' => 'foo', '_format' => 'json'), array())),
            array('http://localhost/_fragment?bar=bar&_path=foo%3Dfoo%26_format%3Dhtml%26_locale%3Den%26_controller%3Dcontroller', new ControllerReference('controller', array('foo' => 'foo'), array('bar' => 'bar'))),
            array('http://localhost/_fragment?foo=foo&_path=_format%3Dhtml%26_locale%3Den%26_controller%3Dcontroller', new ControllerReference('controller', array(), array('foo' => 'foo'))),
>>>>>>> 6610a7c8
        );
    }

    public function testGenerateFragmentUriWithARequest()
    {
        $request = Request::create('/');
        $request->attributes->set('_format', 'json');
        $request->setLocale('fr');
        $controller = new ControllerReference('controller', array(), array());

<<<<<<< HEAD
        $this->assertEquals('http://localhost/_fragment?_path=_format%3Djson%26_controller%3Dcontroller', $this->callGenerateFragmentUriMethod($controller, $request));
=======
        $this->assertEquals('http://localhost/_fragment?_path=_format%3Djson%26_locale%3Dfr%26_controller%3Dcontroller', $this->getRenderer()->doGenerateFragmentUri($controller, $request));
>>>>>>> 6610a7c8
    }

    /**
     * @expectedException LogicException
     * @dataProvider      getGenerateFragmentUriDataWithNonScalar
     */
    public function testGenerateFragmentUriWithNonScalar($controller)
    {
        $this->callGenerateFragmentUriMethod($controller, Request::create('/'));
    }

    public function getGenerateFragmentUriDataWithNonScalar()
    {
        return array(
            array(new ControllerReference('controller', array('foo' => new Foo(), 'bar' => 'bar'), array())),
            array(new ControllerReference('controller', array('foo' => array('foo' => 'foo'), 'bar' => array('bar' => new Foo())), array())),
        );
    }

    private function callGenerateFragmentUriMethod(ControllerReference $reference, Request $request)
    {
        $renderer = $this->getMockForAbstractClass('Symfony\Component\HttpKernel\Fragment\RoutableFragmentRenderer');
        $r = new \ReflectionObject($renderer);
        $m = $r->getMethod('generateFragmentUri');
        $m->setAccessible(true);

        return $m->invoke($renderer, $reference, $request);
    }
}

class Foo
{
    public $foo;

    public function getFoo()
    {
        return $this->foo;
    }
}<|MERGE_RESOLUTION|>--- conflicted
+++ resolved
@@ -27,20 +27,12 @@
     public function getGenerateFragmentUriData()
     {
         return array(
-<<<<<<< HEAD
-            array('http://localhost/_fragment?_path=_format%3Dhtml%26_controller%3Dcontroller', new ControllerReference('controller', array(), array())),
-            array('http://localhost/_fragment?_path=_format%3Dxml%26_controller%3Dcontroller', new ControllerReference('controller', array('_format' => 'xml'), array())),
-            array('http://localhost/_fragment?_path=foo%3Dfoo%26_format%3Djson%26_controller%3Dcontroller', new ControllerReference('controller', array('foo' => 'foo', '_format' => 'json'), array())),
-            array('http://localhost/_fragment?bar=bar&_path=foo%3Dfoo%26_format%3Dhtml%26_controller%3Dcontroller', new ControllerReference('controller', array('foo' => 'foo'), array('bar' => 'bar'))),
-            array('http://localhost/_fragment?foo=foo&_path=_format%3Dhtml%26_controller%3Dcontroller', new ControllerReference('controller', array(), array('foo' => 'foo'))),
-            array('http://localhost/_fragment?_path=foo%255B0%255D%3Dfoo%26foo%255B1%255D%3Dbar%26_format%3Dhtml%26_controller%3Dcontroller', new ControllerReference('controller', array('foo' => array('foo', 'bar')), array())),
-=======
             array('http://localhost/_fragment?_path=_format%3Dhtml%26_locale%3Den%26_controller%3Dcontroller', new ControllerReference('controller', array(), array())),
             array('http://localhost/_fragment?_path=_format%3Dxml%26_locale%3Den%26_controller%3Dcontroller', new ControllerReference('controller', array('_format' => 'xml'), array())),
             array('http://localhost/_fragment?_path=foo%3Dfoo%26_format%3Djson%26_locale%3Den%26_controller%3Dcontroller', new ControllerReference('controller', array('foo' => 'foo', '_format' => 'json'), array())),
             array('http://localhost/_fragment?bar=bar&_path=foo%3Dfoo%26_format%3Dhtml%26_locale%3Den%26_controller%3Dcontroller', new ControllerReference('controller', array('foo' => 'foo'), array('bar' => 'bar'))),
             array('http://localhost/_fragment?foo=foo&_path=_format%3Dhtml%26_locale%3Den%26_controller%3Dcontroller', new ControllerReference('controller', array(), array('foo' => 'foo'))),
->>>>>>> 6610a7c8
+            array('http://localhost/_fragment?_path=foo%255B0%255D%3Dfoo%26foo%255B1%255D%3Dbar%26_format%3Dhtml%26_locale%3Den%26_controller%3Dcontroller', new ControllerReference('controller', array('foo' => array('foo', 'bar')), array())),
         );
     }
 
@@ -51,11 +43,7 @@
         $request->setLocale('fr');
         $controller = new ControllerReference('controller', array(), array());
 
-<<<<<<< HEAD
-        $this->assertEquals('http://localhost/_fragment?_path=_format%3Djson%26_controller%3Dcontroller', $this->callGenerateFragmentUriMethod($controller, $request));
-=======
-        $this->assertEquals('http://localhost/_fragment?_path=_format%3Djson%26_locale%3Dfr%26_controller%3Dcontroller', $this->getRenderer()->doGenerateFragmentUri($controller, $request));
->>>>>>> 6610a7c8
+        $this->assertEquals('http://localhost/_fragment?_path=_format%3Djson%26_locale%3Dfr%26_controller%3Dcontroller', $this->callGenerateFragmentUriMethod($controller, $request));
     }
 
     /**
