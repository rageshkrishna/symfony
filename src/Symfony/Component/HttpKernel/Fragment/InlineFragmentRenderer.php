<?php

/*
 * This file is part of the Symfony package.
 *
 * (c) Fabien Potencier <fabien@symfony.com>
 *
 * For the full copyright and license information, please view the LICENSE
 * file that was distributed with this source code.
 */

namespace Symfony\Component\HttpKernel\Fragment;

use Symfony\Component\HttpFoundation\Request;
use Symfony\Component\HttpFoundation\Response;
use Symfony\Component\HttpKernel\HttpKernelInterface;
use Symfony\Component\HttpKernel\Controller\ControllerReference;

/**
 * Implements the inline rendering strategy where the Request is rendered by the current HTTP kernel.
 *
 * @author Fabien Potencier <fabien@symfony.com>
 */
class InlineFragmentRenderer extends RoutableFragmentRenderer
{
    private $kernel;

    /**
     * Constructor.
     *
     * @param HttpKernelInterface $kernel A HttpKernelInterface instance
     */
    public function __construct(HttpKernelInterface $kernel)
    {
        $this->kernel = $kernel;
    }

    /**
     * {@inheritdoc}
     *
     * Additional available options:
     *
     *  * alt: an alternative URI to render in case of an error
     */
    public function render($uri, Request $request, array $options = array())
    {
        $reference = null;
        if ($uri instanceof ControllerReference) {
            $reference = $uri;
            $uri = $this->generateFragmentUri($uri, $request);
        }

        $subRequest = $this->createSubRequest($uri, $request);

        // override Request attributes as they can be objects (which are not supported by the generated URI)
        if (null !== $reference) {
            $subRequest->attributes->add($reference->attributes);
        }

        $level = ob_get_level();
        try {
            return $this->kernel->handle($subRequest, HttpKernelInterface::SUB_REQUEST, false);
        } catch (\Exception $e) {
            // let's clean up the output buffers that were created by the sub-request
            while (ob_get_level() > $level) {
                ob_get_clean();
            }

            if (isset($options['alt'])) {
                $alt = $options['alt'];
                unset($options['alt']);

                return $this->render($alt, $request, $options);
            }

            if (!isset($options['ignore_errors']) || !$options['ignore_errors']) {
                throw $e;
            }

            return new Response();
        }
    }

    protected function createSubRequest($uri, Request $request)
    {
        $cookies = $request->cookies->all();
        $server = $request->server->all();

        // Override the arguments to emulate a sub-request.
        // Sub-request object will point to localhost as client ip and real client ip
        // will be included into trusted header for client ip
        try {
            $headerClientIp = 'HTTP_' . Request::getTrustedHeaderName(Request::HEADER_CLIENT_IP);

            $originalXForwardedFor = isset($server[$headerClientIp])
                ? $server[$headerClientIp] . ', '
                : '';

            $server[$headerClientIp] = $originalXForwardedFor . $server['REMOTE_ADDR'];
        } catch (\InvalidArgumentException $e) {
            // Do nothing
        }

        $server['REMOTE_ADDR'] = '127.0.0.1';

        $subRequest = $request::create($uri, 'get', array(), $cookies, array(), $server);
<<<<<<< HEAD
        if ($request->headers->has('Surrogate-Capability')) {
            $subRequest->headers->set('Surrogate-Capability', $request->headers->get('Surrogate-Capability'));
        }
=======

>>>>>>> 773e109e
        if ($session = $request->getSession()) {
            $subRequest->setSession($session);
        }

        return $subRequest;
    }

    /**
     * {@inheritdoc}
     */
    public function getName()
    {
        return 'inline';
    }
}<|MERGE_RESOLUTION|>--- conflicted
+++ resolved
@@ -104,13 +104,10 @@
         $server['REMOTE_ADDR'] = '127.0.0.1';
 
         $subRequest = $request::create($uri, 'get', array(), $cookies, array(), $server);
-<<<<<<< HEAD
         if ($request->headers->has('Surrogate-Capability')) {
             $subRequest->headers->set('Surrogate-Capability', $request->headers->get('Surrogate-Capability'));
         }
-=======
 
->>>>>>> 773e109e
         if ($session = $request->getSession()) {
             $subRequest->setSession($session);
         }
