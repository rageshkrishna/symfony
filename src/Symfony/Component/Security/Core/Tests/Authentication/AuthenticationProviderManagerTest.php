--- conflicted
+++ resolved
@@ -129,11 +129,7 @@
         } elseif (null !== $exception) {
             $provider->expects($this->once())
                      ->method('authenticate')
-<<<<<<< HEAD
-                     ->will($this->throwException($this->getMock($exception, null, array(), '', true)))
-=======
                      ->will($this->throwException($this->getMock($exception, null, array(), '')))
->>>>>>> 00679520
             ;
         }
 
