--- conflicted
+++ resolved
@@ -70,15 +70,9 @@
      */
     public function createRequest(Request $request, $path)
     {
-<<<<<<< HEAD
-        $newRequest = call_user_func(array(get_class($request), 'create'), $this->generateUri($request, $path), 'get', array(), $request->cookies->all(), array(), $request->server->all());
+        $newRequest = $request::create($this->generateUri($request, $path), 'get', array(), $request->cookies->all(), array(), $request->server->all());
         if ($request->hasSession()) {
             $newRequest->setSession($request->getSession());
-=======
-        $newRequest = $request::create($this->generateUri($request, $path), 'get', array(), $request->cookies->all(), array(), $request->server->all());
-        if ($session = $request->getSession()) {
-            $newRequest->setSession($session);
->>>>>>> 6c0d2b92
         }
 
         if ($request->attributes->has(SecurityContextInterface::AUTHENTICATION_ERROR)) {
