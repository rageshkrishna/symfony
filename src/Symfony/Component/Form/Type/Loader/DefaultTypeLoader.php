<?php

/*
 * This file is part of the Symfony package.
 *
 * (c) Fabien Potencier <fabien.potencier@symfony-project.com>
 *
 * For the full copyright and license information, please view the LICENSE
 * file that was distributed with this source code.
 */

namespace Symfony\Component\Form\Type\Loader;

use Symfony\Component\Form\FormFactoryInterface;
use Symfony\Component\Form\Type;
use Symfony\Component\Form\Type\FieldTypeInterface;
use Symfony\Component\Form\Renderer\Theme\ThemeInterface;
use Symfony\Component\Form\CsrfProvider\CsrfProviderInterface;
use Symfony\Component\Validator\ValidatorInterface;
use Symfony\Component\HttpFoundation\File\TemporaryStorage;
use Doctrine\ORM\EntityManager;

class DefaultTypeLoader implements TypeLoaderInterface
{
    private $types = array();

    public function initialize(FormFactoryInterface $factory,
            ThemeInterface $theme, CsrfProviderInterface $csrfProvider,
            ValidatorInterface $validator, TemporaryStorage $storage,
            EntityManager $em = null)
    {
        $this->addType(new Type\FieldType($theme, $validator));
<<<<<<< HEAD
        $this->addType(new Type\FormType($theme, $csrfProvider));
        $this->addType(new Type\BirthdayFieldType());
=======
        $this->addType(new Type\FormType($theme));
>>>>>>> d2210a2e
        $this->addType(new Type\CheckboxFieldType());
        $this->addType(new Type\ChoiceFieldType());
        $this->addType(new Type\CollectionFieldType());
        $this->addType(new Type\CountryFieldType());
        $this->addType(new Type\CsrfFieldType($csrfProvider));
        $this->addType(new Type\DateFieldType());
        $this->addType(new Type\DateTimeFieldType());
        $this->addType(new Type\FileFieldType($storage));
        $this->addType(new Type\HiddenFieldType());
        $this->addType(new Type\IntegerFieldType());
        $this->addType(new Type\LanguageFieldType());
        $this->addType(new Type\LocaleFieldType());
        $this->addType(new Type\MoneyFieldType());
        $this->addType(new Type\NumberFieldType());
        $this->addType(new Type\PasswordFieldType());
        $this->addType(new Type\PercentFieldType());
        $this->addType(new Type\RadioFieldType());
        $this->addType(new Type\RepeatedFieldType());
        $this->addType(new Type\TextareaFieldType());
        $this->addType(new Type\TextFieldType());
        $this->addType(new Type\TimeFieldType());
        $this->addType(new Type\TimezoneFieldType());
        $this->addType(new Type\UrlFieldType());

        if (null !== $em) {
            $this->addType(new Type\EntityFieldType($em));
        }
    }

    public function addType(FieldTypeInterface $type)
    {
        $this->types[$type->getName()] = $type;
    }

    public function getType($name)
    {
        return $this->types[$name];
    }

    public function hasType($name)
    {
        return isset($this->types[$name]);
    }
}<|MERGE_RESOLUTION|>--- conflicted
+++ resolved
@@ -30,12 +30,8 @@
             EntityManager $em = null)
     {
         $this->addType(new Type\FieldType($theme, $validator));
-<<<<<<< HEAD
         $this->addType(new Type\FormType($theme, $csrfProvider));
         $this->addType(new Type\BirthdayFieldType());
-=======
-        $this->addType(new Type\FormType($theme));
->>>>>>> d2210a2e
         $this->addType(new Type\CheckboxFieldType());
         $this->addType(new Type\ChoiceFieldType());
         $this->addType(new Type\CollectionFieldType());
