--- conflicted
+++ resolved
@@ -12,11 +12,8 @@
 namespace Symfony\Bundle\DoctrineBundle;
 
 use Symfony\Component\DependencyInjection\Compiler\PassConfig;
-<<<<<<< HEAD
 use Symfony\Bundle\DoctrineBundle\DependencyInjection\Compiler\RegisterEventListenersAndSubscribersPass;
 use Symfony\Bundle\DoctrineBundle\DependencyInjection\Security\UserProvider\EntityFactory;
-=======
->>>>>>> 47ebf085
 use Symfony\Component\DependencyInjection\ContainerBuilder;
 use Symfony\Component\HttpKernel\Bundle\Bundle;
 use Symfony\Bridge\Doctrine\DependencyInjection\CompilerPass\DoctrineValidationPass;
@@ -35,13 +32,12 @@
         parent::build($container);
 
         $container->addCompilerPass(new RegisterEventListenersAndSubscribersPass(), PassConfig::TYPE_BEFORE_OPTIMIZATION);
-<<<<<<< HEAD
+
         if ($container->hasExtension('security')) {
             $container->getExtension('security')->addUserProviderFactory(new EntityFactory());
         }
-=======
+
         $container->addCompilerPass(new DoctrineValidationPass('orm'));
->>>>>>> 47ebf085
     }
 
     public function boot()
